import { photoLoader } from '@afilmory/data'
import { useAtom } from 'jotai'
import { useState } from 'react'
import { useTranslation } from 'react-i18next'
import { useNavigate } from 'react-router'
import { Drawer } from 'vaul'

import { gallerySettingAtom } from '~/atoms/app'
import { Button } from '~/components/ui/button'
import {
  DropdownMenu,
  DropdownMenuContent,
  DropdownMenuTrigger,
} from '~/components/ui/dropdown-menu'
import { Slider } from '~/components/ui/slider'
import { useMobile } from '~/hooks/useMobile'
import { clsxm } from '~/lib/cn'

const allTags = photoLoader.getAllTags()

const SortPanel = () => {
  const { t } = useTranslation()
  const [gallerySetting, setGallerySetting] = useAtom(gallerySettingAtom)

  const setSortOrder = (order: 'asc' | 'desc') => {
    setGallerySetting({
      ...gallerySetting,
      sortOrder: order,
    })
  }
  return (
    <div className="pb-safe flex flex-col gap-2 p-0 lg:gap-0 lg:pt-0 lg:pb-0 lg:text-sm">
      <h3 className="flex h-6 items-center px-2 text-sm font-medium lg:h-8">
        {t('action.sort.mode')}
      </h3>
      <div className="bg-border mx-2 my-1 h-px" />
      <div
        className={clsxm(
          'hover:bg-accent/50 flex cursor-pointer items-center gap-2 rounded-md bg-transparent px-2 py-3 transition-colors hover:backdrop-blur-3xl lg:py-1',
        )}
        onClick={() => setSortOrder('desc')}
      >
        <i className="i-mingcute-sort-descending-line" />
        <span>最新优先</span>
        {gallerySetting.sortOrder === 'desc' && (
          <i className="i-mingcute-check-line ml-auto" />
        )}
      </div>
      <div
        className={clsxm(
          'hover:bg-accent/50 flex cursor-pointer items-center gap-2 rounded-md bg-transparent px-2 py-3 transition-colors hover:backdrop-blur-3xl lg:py-1',
        )}
        onClick={() => setSortOrder('asc')}
      >
        <i className="i-mingcute-sort-ascending-line" />
        <span>最早优先</span>
        {gallerySetting.sortOrder === 'asc' && (
          <i className="i-mingcute-check-line ml-auto" />
        )}
      </div>
    </div>
  )
}

const TagsPanel = () => {
  const { t } = useTranslation()
  const [gallerySetting, setGallerySetting] = useAtom(gallerySettingAtom)

  const toggleTag = (tag: string) => {
    const newSelectedTags = gallerySetting.selectedTags.includes(tag)
      ? gallerySetting.selectedTags.filter((t) => t !== tag)
      : [...gallerySetting.selectedTags, tag]

    setGallerySetting({
      ...gallerySetting,
      selectedTags: newSelectedTags,
    })
  }

  const clearAllTags = () => {
    setGallerySetting({
      ...gallerySetting,
      selectedTags: [],
    })
  }

  return (
    <div className="lg:pb-safe-2 w-full p-2 pb-0 text-sm lg:w-64 lg:p-0">
      <div className="relative mb-2">
        <h3 className="flex h-6 items-center px-2 font-medium lg:h-8">
          {t('action.tag.filter')}
        </h3>
        {gallerySetting.selectedTags.length > 0 && (
          <Button
            variant="ghost"
            size="xs"
            onClick={clearAllTags}
            className="absolute top-0 right-0 h-8 rounded-md px-2 text-xs"
          >
            清除
          </Button>
        )}
      </div>

      {allTags.length === 0 ? (
        <div className="px-3 py-8 text-center text-sm text-gray-500 dark:text-gray-400">
          暂无标签
        </div>
      ) : (
        <div className="pb-safe-offset-4 lg:pb-safe -mx-4 -mb-4 max-h-64 overflow-y-auto px-4 lg:mx-0 lg:mb-0 lg:px-0">
          {allTags.map((tag) => (
            <div
              key={tag}
              onClick={() => toggleTag(tag)}
              className="hover:bg-accent/50 flex cursor-pointer items-center rounded-md bg-transparent px-2 py-3 lg:py-1"
            >
              <span className="flex-1">{tag}</span>
              {gallerySetting.selectedTags.includes(tag) && (
                <i className="i-mingcute-check-line ml-auto" />
              )}
            </div>
          ))}
        </div>
      )}
    </div>
  )
}

const ColumnsPanel = () => {
  const { t } = useTranslation()
  const [gallerySetting, setGallerySetting] = useAtom(gallerySettingAtom)
  const isMobile = useMobile()

  const setColumns = (columns: number | 'auto') => {
    setGallerySetting({
      ...gallerySetting,
      columns,
    })
  }
  // 根据设备类型提供不同的列数范围
  const columnRange = isMobile
    ? { min: 2, max: 4 } // 移动端适合的列数范围
    : { min: 2, max: 8 } // 桌面端适合的列数范围

  return (
    <div className="pb-safe lg:pb-safe-2 w-full lg:w-80 lg:p-2">
      <h3 className="mb-3 px-2 text-sm font-medium">
        {t('action.columns.setting')}
      </h3>

      <div className="px-2">
        <Slider
          value={gallerySetting.columns}
          onChange={setColumns}
          min={columnRange.min}
          max={columnRange.max}
          autoLabel={t('action.auto')}
        />
      </div>
    </div>
  )
}

<<<<<<< HEAD
export const ActionGroup = () => {
  const { t } = useTranslation()
  const [gallerySetting] = useAtom(gallerySettingAtom)
  const navigate = useNavigate()
=======
// 通用的操作按钮组件
const ActionButton = ({
  icon,
  title,
  badge,
  onClick,
  ref,
  ...props
}: {
  icon: string
  title: string
  badge?: number | string
  onClick: () => void
  ref?: React.RefObject<HTMLButtonElement>
}) => {
  return (
    <Button
      variant="ghost"
      size="sm"
      className="relative h-10 w-10 rounded-full border-0 bg-gray-100 transition-all duration-200 hover:bg-gray-200 dark:bg-gray-800 dark:hover:bg-gray-700"
      title={title}
      onClick={onClick}
      ref={ref}
      {...props}
    >
      <i
        className={clsxm(icon, 'text-base text-gray-600 dark:text-gray-300')}
      />
      {badge && (
        <span className="bg-accent absolute -top-1 -right-1 flex h-5 w-5 items-center justify-center rounded-full text-xs font-medium text-white shadow-sm">
          {badge}
        </span>
      )}
    </Button>
  )
}
>>>>>>> 3f214352

// 桌面端的下拉菜单按钮
const DesktopActionButton = ({
  icon,
  title,
  badge,
  children,
  contentClassName,
}: {
  icon: string
  title: string
  badge?: number | string
  children: React.ReactNode
  contentClassName?: string
}) => {
  return (
<<<<<<< HEAD
    <div className="flex items-center justify-center gap-3">
      {/* 地图探索按钮 */}
      <Button
        variant="ghost"
        size="sm"
        onClick={() => navigate('/explory')}
        className="h-10 w-10 rounded-full border-0 bg-gray-100 transition-all duration-200 hover:bg-gray-200 dark:bg-gray-800 dark:hover:bg-gray-700"
        title={t('action.map.explore')}
      >
        <i className="i-mingcute-map-pin-line text-base text-gray-600 dark:text-gray-300" />
      </Button>

      {/* 标签筛选按钮 */}
      <DropdownMenu>
        <DropdownMenuTrigger asChild>
          <Button
            variant="ghost"
            size="sm"
            className="relative h-10 w-10 rounded-full border-0 bg-gray-100 transition-all duration-200 hover:bg-gray-200 dark:bg-gray-800 dark:hover:bg-gray-700"
            title={t('action.tag.filter')}
          >
            <i className="i-mingcute-tag-line text-base text-gray-600 dark:text-gray-300" />
            {gallerySetting.selectedTags.length > 0 && (
              <span className="bg-accent absolute -top-1 -right-1 flex h-5 w-5 items-center justify-center rounded-full text-xs font-medium text-white shadow-sm">
                {gallerySetting.selectedTags.length}
              </span>
            )}
          </Button>
        </DropdownMenuTrigger>
=======
    <DropdownMenu>
      <DropdownMenuTrigger asChild>
        <ActionButton
          icon={icon}
          title={title}
          badge={badge}
          onClick={() => {}}
        />
      </DropdownMenuTrigger>
      <DropdownMenuContent align="center" className={contentClassName}>
        {children}
      </DropdownMenuContent>
    </DropdownMenu>
  )
}
>>>>>>> 3f214352

// 移动端的抽屉按钮
const MobileActionButton = ({
  icon,
  title,
  badge,
  children,
  open,
  onOpenChange,
}: {
  icon: string
  title: string
  badge?: number | string
  children: React.ReactNode
  open: boolean
  onOpenChange: (open: boolean) => void
}) => {
  return (
    <>
      <ActionButton
        icon={icon}
        title={title}
        badge={badge}
        onClick={() => onOpenChange(!open)}
      />
      <Drawer.Root open={open} onOpenChange={onOpenChange}>
        <Drawer.Portal>
          <Drawer.Overlay className="fixed inset-0 z-40 bg-black/20 backdrop-blur-sm" />
          <Drawer.Content className="fixed right-0 bottom-0 left-0 z-50 flex flex-col rounded-t-2xl border-t border-zinc-200 bg-white/80 p-4 backdrop-blur-xl dark:border-zinc-800 dark:bg-black/80">
            <div className="mx-auto mb-4 h-1.5 w-12 flex-shrink-0 rounded-full bg-zinc-300 dark:bg-zinc-700" />
            {children}
          </Drawer.Content>
        </Drawer.Portal>
      </Drawer.Root>
    </>
  )
}

// 响应式操作按钮组件
const ResponsiveActionButton = ({
  icon,
  title,
  badge,
  children,
  contentClassName,
}: {
  icon: string
  title: string
  badge?: number | string
  children: React.ReactNode
  contentClassName?: string
}) => {
  const isMobile = useMobile()
  const [open, setOpen] = useState(false)

  if (isMobile) {
    return (
      <MobileActionButton
        icon={icon}
        title={title}
        badge={badge}
        open={open}
        onOpenChange={setOpen}
      >
        {children}
      </MobileActionButton>
    )
  }

  return (
    <DesktopActionButton
      icon={icon}
      title={title}
      badge={badge}
      contentClassName={contentClassName}
    >
      {children}
    </DesktopActionButton>
  )
}

export const ActionGroup = () => {
  const { t } = useTranslation()
  const [gallerySetting] = useAtom(gallerySettingAtom)

  return (
    <div className="flex items-center justify-center gap-3">
      {/* 标签筛选按钮 */}
      <ResponsiveActionButton
        icon="i-mingcute-tag-line"
        title={t('action.tag.filter')}
        badge={
          gallerySetting.selectedTags.length > 0
            ? gallerySetting.selectedTags.length
            : undefined
        }
      >
        <TagsPanel />
      </ResponsiveActionButton>

      {/* 列数调整按钮 */}
      <ResponsiveActionButton
        icon="i-mingcute-grid-line"
        title={t('action.columns.setting')}
        badge={
          gallerySetting.columns !== 'auto' ? gallerySetting.columns : undefined
        }
      >
        <ColumnsPanel />
      </ResponsiveActionButton>

      {/* 排序按钮 */}
      <ResponsiveActionButton
        icon={
          gallerySetting.sortOrder === 'desc'
            ? 'i-mingcute-sort-descending-line'
            : 'i-mingcute-sort-ascending-line'
        }
        title={t('action.sort.mode')}
        contentClassName="w-48"
      >
        <SortPanel />
      </ResponsiveActionButton>
    </div>
  )
}

const panelMap = {
  sort: SortPanel,
  tags: TagsPanel,
  columns: ColumnsPanel,
}

export type PanelType = keyof typeof panelMap
// 导出 ActionType 以保持与 FloatingActionButton 的一致性
export type ActionType = PanelType

export const ActionPanel = ({
  open,
  onOpenChange,
  type,
}: {
  open: boolean
  onOpenChange: (open: boolean) => void
  type: PanelType | null
}) => {
  const Panel = type ? panelMap[type] : null
  return (
    <Drawer.Root open={open} onOpenChange={onOpenChange}>
      <Drawer.Portal>
        <Drawer.Overlay className="fixed inset-0 z-40 bg-black/20 backdrop-blur-sm" />
        <Drawer.Content className="fixed right-0 bottom-0 left-0 z-50 flex flex-col rounded-t-2xl border-t border-zinc-200 bg-white/80 p-4 backdrop-blur-xl dark:border-zinc-800 dark:bg-black/80">
          <div className="mx-auto mb-4 h-1.5 w-12 flex-shrink-0 rounded-full bg-zinc-300 dark:bg-zinc-700" />
          {Panel && <Panel />}
        </Drawer.Content>
      </Drawer.Portal>
    </Drawer.Root>
  )
}<|MERGE_RESOLUTION|>--- conflicted
+++ resolved
@@ -161,12 +161,6 @@
   )
 }
 
-<<<<<<< HEAD
-export const ActionGroup = () => {
-  const { t } = useTranslation()
-  const [gallerySetting] = useAtom(gallerySettingAtom)
-  const navigate = useNavigate()
-=======
 // 通用的操作按钮组件
 const ActionButton = ({
   icon,
@@ -203,7 +197,6 @@
     </Button>
   )
 }
->>>>>>> 3f214352
 
 // 桌面端的下拉菜单按钮
 const DesktopActionButton = ({
@@ -220,37 +213,6 @@
   contentClassName?: string
 }) => {
   return (
-<<<<<<< HEAD
-    <div className="flex items-center justify-center gap-3">
-      {/* 地图探索按钮 */}
-      <Button
-        variant="ghost"
-        size="sm"
-        onClick={() => navigate('/explory')}
-        className="h-10 w-10 rounded-full border-0 bg-gray-100 transition-all duration-200 hover:bg-gray-200 dark:bg-gray-800 dark:hover:bg-gray-700"
-        title={t('action.map.explore')}
-      >
-        <i className="i-mingcute-map-pin-line text-base text-gray-600 dark:text-gray-300" />
-      </Button>
-
-      {/* 标签筛选按钮 */}
-      <DropdownMenu>
-        <DropdownMenuTrigger asChild>
-          <Button
-            variant="ghost"
-            size="sm"
-            className="relative h-10 w-10 rounded-full border-0 bg-gray-100 transition-all duration-200 hover:bg-gray-200 dark:bg-gray-800 dark:hover:bg-gray-700"
-            title={t('action.tag.filter')}
-          >
-            <i className="i-mingcute-tag-line text-base text-gray-600 dark:text-gray-300" />
-            {gallerySetting.selectedTags.length > 0 && (
-              <span className="bg-accent absolute -top-1 -right-1 flex h-5 w-5 items-center justify-center rounded-full text-xs font-medium text-white shadow-sm">
-                {gallerySetting.selectedTags.length}
-              </span>
-            )}
-          </Button>
-        </DropdownMenuTrigger>
-=======
     <DropdownMenu>
       <DropdownMenuTrigger asChild>
         <ActionButton
@@ -266,7 +228,6 @@
     </DropdownMenu>
   )
 }
->>>>>>> 3f214352
 
 // 移动端的抽屉按钮
 const MobileActionButton = ({
@@ -351,9 +312,21 @@
 export const ActionGroup = () => {
   const { t } = useTranslation()
   const [gallerySetting] = useAtom(gallerySettingAtom)
+  const navigate = useNavigate()
 
   return (
     <div className="flex items-center justify-center gap-3">
+      {/* 地图探索按钮 */}
+      <Button
+        variant="ghost"
+        size="sm"
+        onClick={() => navigate('/explory')}
+        className="h-10 w-10 rounded-full border-0 bg-gray-100 transition-all duration-200 hover:bg-gray-200 dark:bg-gray-800 dark:hover:bg-gray-700"
+        title={t('action.map.explore')}
+      >
+        <i className="i-mingcute-map-pin-line text-base text-gray-600 dark:text-gray-300" />
+      </Button>
+
       {/* 标签筛选按钮 */}
       <ResponsiveActionButton
         icon="i-mingcute-tag-line"
