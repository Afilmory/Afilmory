--- conflicted
+++ resolved
@@ -7,16 +7,6 @@
   '@t3-oss/env-core': 0.13.8
   dotenv-expand: 12.0.2
   typescript: 5.8.3
-<<<<<<< HEAD
-
-onlyBuiltDependencies:
-  - '@tailwindcss/oxide'
-  - bufferutil
-  - esbuild
-  - sharp
-  - simple-git-hooks
-  - unrs-resolver
-=======
   'tailwind-variants': '1.0.0'
   '@tailwindcss/postcss': '4.1.11'
   '@tailwindcss/typography': '0.5.16'
@@ -26,5 +16,4 @@
   'tailwindcss-safe-area': '0.6.0'
   'tailwindcss-uikit-colors': '1.0.0-alpha.1'
   '@egoist/tailwindcss-icons': '1.9.0'
-  '@iconify-json/mingcute': '1.2.3'
->>>>>>> 6e84a1de
+  '@iconify-json/mingcute': '1.2.3'